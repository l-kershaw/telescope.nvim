--- conflicted
+++ resolved
@@ -102,12 +102,8 @@
 ---@field cwd string: directory path to browse (default is cwd)
 ---@field depth number: file tree depth to display (default is 1)
 ---@field dir_icon string: change the icon for a directory. default: 
-<<<<<<< HEAD
 ---@field hidden boolean: determines whether to show hidden files or not (default is false)
-builtin.file_browser = require('telescope.builtin.files').file_browser
-=======
 builtin.file_browser = require("telescope.builtin.files").file_browser
->>>>>>> 69adcbca
 
 --- Lists function names, variables, and other symbols from treesitter queries
 --- - Default keymaps:
