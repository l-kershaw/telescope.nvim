---@tag telescope.layout

---@brief [[
---
--- Layout strategies are different functions to position telescope.
---
--- All layout strategies are functions with the following signature:
---
--- <pre>
---   function(picker, columns, lines)
---     -- Do some calculations here...
---     return {
---       preview = preview_configuration
---       results = results_configuration,
---       prompt = prompt_configuration,
---     }
---   end
---
---   Parameters: ~
---     - picker  : A Picker object. (docs coming soon)
---     - columns : number Columns in the vim window
---     - lines   : number Lines in the vim window
---
--- </pre>
---
--- TODO: I would like to make these link to `telescope.layout_strategies.*`,
--- but it's not yet possible.
---
--- Available layout strategies include:
---   - horizontal:
---     - See |layout_strategies.horizontal|
---
---   - vertical:
---     - See |layout_strategies.vertical|
---
---   - flex:
---     - See |layout_strategies.flex|
---
--- Available tweaks to the settings in layout defaults include
--- (can be applied to horizontal and vertical layouts):
---   - mirror (default is `false`):
---     - Flip the view of the current layout:
---       - If using horizontal: if `true`, swaps the location of the
---         results/prompt window and preview window
---       - If using vertical: if `true`, swaps the location of the results and
---         prompt windows
---
---   - width:
---     - How wide to make Telescope's layout window
---     - Resolvable: see |resolver.resolve_width()|
---
---   - height:
---     - How tall to make Telescope's layout window
---     - Resolvable: see |resolver.resolve_height()|
---
---   - preview_width:
---     - Change the width of Telescope's preview window
---
---   - scroll_speed:
---     - Change the scrolling speed of the previewer
---@brief ]]

local resolve = require('telescope.config.resolve')

local get_default = require('telescope.utils').get_default

local p_window = require('telescope.pickers.window')


-- Check if there are any borders. Right now it's a little raw as
-- there are a few things that contribute to the border
local is_borderless = function(opts)
  return opts.window.border == false
end

local layout_strategies = {}

local function validate_layout_config(strategy, options, values)
  local result = {}
  -- Define a function to check that the keys in options match those
  -- in values or those in layout_list
  local function key_check(opts,vals,strat)
    for k, _ in pairs(opts) do
      if not vals[k] and not layout_strategies[k] then
        if strat == nil then
          error(string.format(
            "Unsupported layout_config key: %s\n%s",
            k,
            vim.inspect(vals)
          ))
        else
          error(string.format(
            "Unsupported layout_config key for the %s strategy: %s\n%s",
            strat,
            k,
            vim.inspect(vals)
          ))
        end
      end
    end
  end

  -- Check that options has the correct form for this strategy
  key_check(options,values)
  if options[strategy] ~= nil then
    if type(options[strategy]) ~= 'table' then
      error(string.format(
        'Unsupported layout_config for the %s strategy: %s\n%s\nShould be a table',
        strategy,
        vim.inspect(options[strategy])
      ))
    else
      key_check(options[strategy],values)
    end
  end

  -- Create the output table
  for k, _ in pairs(values) do
    -- Prioritise values that are specific to this strategy
    if options[strategy] ~= nil and options[strategy][k] ~= nil then
      result[k] = options[strategy][k]
    elseif options[k] ~= nil then
      result[k] = options[k]
    end
  end

  return result
end

--- Horizontal previewer has two columns, one for the preview
--- and one for the prompt and results.
---
--- <pre>
--- ┌──────────────────────────────────────────────────┐
--- │                                                  │
--- │    ┌───────────────────┐┌───────────────────┐    │
--- │    │                   ││                   │    │
--- │    │                   ││                   │    │
--- │    │                   ││                   │    │
--- │    │      Results      ││                   │    │
--- │    │                   ││      Preview      │    │
--- │    │                   ││                   │    │
--- │    │                   ││                   │    │
--- │    └───────────────────┘│                   │    │
--- │    ┌───────────────────┐│                   │    │
--- │    │      Prompt       ││                   │    │
--- │    └───────────────────┘└───────────────────┘    │
--- │                                                  │
--- └──────────────────────────────────────────────────┘
--- </pre>
layout_strategies.horizontal = function(self, max_columns, max_lines)
  local layout_config = validate_layout_config('horizontal',self.layout_config or {}, {
    width = "How wide the picker is",
    height = "How tall the picker is",
    preview_width = "(Resolvable): Determine preview width",
    mirror = "Flip the location of the results/prompt and preview windows",
    scroll_speed = "The speed when scrolling through the previewer",
  })

  local initial_options = p_window.get_initial_window_options(self)
  local preview = initial_options.preview
  local results = initial_options.results
  local prompt = initial_options.prompt

  -- TODO: Test with 120 width terminal
  -- TODO: Test with self.width
  local width_opt = get_default(self.window.width,layout_config.width)
  local picker_width = resolve.resolve_width(width_opt)(self,max_columns,max_lines)
  local width_padding = math.floor((max_columns - picker_width)/2)

  local height_opt = get_default(self.window.height,layout_config.height)
  local picker_height = resolve.resolve_height(height_opt)(self,max_columns,max_lines)
  local height_padding = math.floor((max_lines - picker_height)/2)

  if self.previewer then
    preview.width = resolve.resolve_width(layout_config.preview_width or function(_, cols)
      if not self.previewer or cols < self.preview_cutoff then
        return 0
      elseif cols < 150 then
        return math.floor(cols * 0.4)
      elseif cols < 200 then
        return 80
      else
        return 120
      end
    end)(self, picker_width, max_lines)
  else
    preview.width = 0
  end

  results.width = picker_width - preview.width
  prompt.width = picker_width - preview.width

  prompt.height = 1
  results.height = picker_height - prompt.height - 2

  if self.previewer then
    preview.height = picker_height
  else
    preview.height = 0
  end

  -- Default value is false, to use the normal horizontal layout
  if not layout_config.mirror then
    results.col = width_padding
    prompt.col = width_padding
    preview.col = results.col + results.width + 2
  else
    preview.col = width_padding
    prompt.col = preview.col + preview.width + 2
    results.col = preview.col + preview.width + 2
  end

  preview.line = height_padding
  if self.window.prompt_position == "top" then
    prompt.line = height_padding
    results.line = prompt.line + prompt.height + 2
  elseif self.window.prompt_position == "bottom" then
    results.line = height_padding
    prompt.line = results.line + results.height + 2
  else
    error("Unknown prompt_position: " .. self.window.prompt_position)
  end

  return {
    preview = self.previewer and preview.width > 0 and preview,
    results = results,
    prompt = prompt
}
end

--- Centered layout with a combined block of the prompt
--- and results aligned to the middle of the screen.
--- The preview window is then placed in the remaining space above.
--- Particularly useful for creating dropdown menus
--- (try using `theme=get_dropdown`).
---
--- <pre>
--- ┌──────────────────────────────────────────────────┐
--- │    ┌────────────────────────────────────────┐    │
--- │    |                 Preview                |    │
--- │    |                 Preview                |    │
--- │    └────────────────────────────────────────┘    │
--- │    ┌────────────────────────────────────────┐    │
--- │    |                 Prompt                 |    │
--- │    ├────────────────────────────────────────┤    │
--- │    |                 Result                 |    │
--- │    |                 Result                 |    │
--- │    └────────────────────────────────────────┘    │
--- │                                                  │
--- │                                                  │
--- │                                                  │
--- │                                                  │
--- └──────────────────────────────────────────────────┘
--- </pre>
<<<<<<< HEAD
layout_strategies.center = function(self, max_columns, max_lines)
  local layout_config = validate_layout_config('center',self.layout_config or {}, {
    width = "How wide the picker is",
    preview_height = "(Resolvable): Determine preview height",
    scroll_speed = "The speed when scrolling through the previewer",
  })
  local initial_options = get_initial_window_options(self)
=======
layout_strategies.center = function(self, columns, lines)
  local initial_options = p_window.get_initial_window_options(self)
>>>>>>> 4da66dab
  local preview = initial_options.preview
  local results = initial_options.results
  local prompt = initial_options.prompt

  -- This sets the width for the whole layout
  local width_opt = get_default(self.window.width,layout_config.width)
  local width = resolve.resolve_width(width_opt)(self, max_columns, max_lines)

  -- This sets the number of results displayed
  local res_height = resolve.resolve_height(self.window.results_height)(self, max_columns, max_lines)

  local max_results = (res_height > max_lines and max_lines or res_height)
  local max_width = (width > max_columns and max_columns or width)

  prompt.height = 1
  results.height = max_results

  prompt.width = max_width
  results.width = max_width
  preview.width = max_width

  -- border size
  local bs = 1
  if is_borderless(self) then
    bs = 0
  end

  -- Align the prompt and results so halfway up the screen is
  -- in the middle of this combined block
  prompt.line = (max_lines / 2) - ((max_results + (bs * 2)) / 2)
  results.line = prompt.line + 1 + (bs)

  preview.line = 1
  preview.height = math.floor(prompt.line - (2 + bs))

  if not self.previewer or max_columns < self.preview_cutoff then
    preview.height = 0
  end

  results.col = math.ceil((max_columns / 2) - (width / 2) - bs)
  prompt.col = results.col
  preview.col = results.col

  return {
    preview = self.previewer and preview.width > 0 and preview,
    results = results,
    prompt = prompt
  }
end

--- Vertical previewer stacks the items on top of each other.
--- Particularly useful with thinner windows.
---
--- <pre>
--- ┌──────────────────────────────────────────────────┐
--- │                                                  │
--- │    ┌────────────────────────────────────────┐    │
--- │    |                 Preview                |    │
--- │    |                 Preview                |    │
--- │    |                 Preview                |    │
--- │    └────────────────────────────────────────┘    │
--- │    ┌────────────────────────────────────────┐    │
--- │    |                 Result                 |    │
--- │    |                 Result                 |    │
--- │    └────────────────────────────────────────┘    │
--- │    ┌────────────────────────────────────────┐    │
--- │    |                 Prompt                 |    │
--- │    └────────────────────────────────────────┘    │
--- │                                                  │
--- └──────────────────────────────────────────────────┘
--- </pre>
layout_strategies.vertical = function(self, max_columns, max_lines)
  local layout_config = validate_layout_config('vertical',self.layout_config or {}, {
    width = "How many cells to pad the width",
    height = "How many cells to pad the height",
    preview_height = "(Resolvable): Determine preview height",
    mirror = "Flip the locations of the results and prompt windows",
    scroll_speed = "The speed when scrolling through the previewer",
  })

  local initial_options = p_window.get_initial_window_options(self)
  local preview = initial_options.preview
  local results = initial_options.results
  local prompt = initial_options.prompt

  local width_opt = get_default(self.window.width,layout_config.width)
  local picker_width = resolve.resolve_width(width_opt)(self,max_columns,max_lines)
  local width_padding = math.floor((max_columns - picker_width)/2)

  local height_opt = get_default(self.window.height,layout_config.height)
  local picker_height = resolve.resolve_height(height_opt)(self,max_columns,max_lines)
  local height_padding = math.floor((max_lines - picker_height)/2)

  if not self.previewer then
    preview.width = 0
  else
    preview.width = picker_width
  end
  results.width = picker_width
  prompt.width = picker_width

  local preview_total = 0
  preview.height = 0
  if self.previewer then
    preview.height = resolve.resolve_height(
      layout_config.preview_height or 0.5
    )(self, max_columns, picker_height)

    preview_total = preview.height + 2
  end

  prompt.height = 1
  results.height = picker_height - preview_total - prompt.height - 2

  results.col, preview.col, prompt.col = width_padding, width_padding, width_padding

  if self.previewer then
    if not layout_config.mirror then
      preview.line = height_padding
      results.line = preview.line + preview.height + 2
      prompt.line = results.line + results.height + 2
    else
      prompt.line = height_padding
      results.line = prompt.line + prompt.height + 2
      preview.line = results.line + results.height + 2
    end
  else
    results.line = height_padding
    prompt.line = results.line + results.height + 2
  end

  return {
    preview = self.previewer and preview.width > 0 and preview,
    results = results,
    prompt = prompt
  }
end

--- Swap between `horizontal` and `vertical` strategies based on the window width
---  -  Supports `vertical` or `horizontal` features
---
--- Uses:
---  - flip_columns
---  - flip_lines
layout_strategies.flex = function(self, max_columns, max_lines)
  local layout_config = self.layout_config or {}

  local flip_columns = layout_config.flip_columns or 100
  local flip_lines = layout_config.flip_lines or 20

  if max_columns < flip_columns and max_lines > flip_lines then
    return layout_strategies.vertical(self, max_columns, max_lines)
  else
    return layout_strategies.horizontal(self, max_columns, max_lines)
  end
end

layout_strategies.current_buffer = function(self, _, _)
  local initial_options = get_initial_window_options(self)

  local window_width = vim.api.nvim_win_get_width(0)
  local window_height = vim.api.nvim_win_get_height(0)

  local preview = initial_options.preview
  local results = initial_options.results
  local prompt = initial_options.prompt

  local width_padding = 2
  local width = window_width - width_padding * 2
  if not self.previewer then
    preview.width = 0
  else
    preview.width = width
  end
  results.width = width
  prompt.width = width

  -- Height
  local height_padding = 3

  results.height = 10
  prompt.height = 1

  -- The last 2 * 2 is for the extra borders
  if self.previewer then
    preview.height = window_height - results.height - prompt.height - 2 * 2 - height_padding * 2
  else
    results.height = window_height - prompt.height - 2 - height_padding * 2
  end


  local win_position = vim.api.nvim_win_get_position(0)

  local line = win_position[1]
  if self.previewer then
    preview.line = height_padding + line
    results.line = preview.line + preview.height + 2
    prompt.line = results.line + results.height + 2
  else
    results.line = height_padding + line
    prompt.line = results.line + results.height + 2
  end

  local col = win_position[2] + width_padding
  preview.col, results.col, prompt.col = col, col, col

  return {
    preview = preview.width > 0 and preview,
    results = results,
    prompt = prompt,
  }
end

layout_strategies.bottom_pane = function(self, max_columns, max_lines)
  local layout_config = validate_layout_config(self.layout_config or {}, {
    height = "The height of the layout",
  })

  local initial_options = p_window.get_initial_window_options(self)
  local results = initial_options.results
  local prompt = initial_options.prompt
  local preview = initial_options.preview

  local result_height = layout_config.height or 25

  local prompt_width = max_columns
  local col = 0

  local has_border = not not self.window.border
  if has_border then
    col = 1
    prompt_width = prompt_width - 2
  end

  local result_width
  if self.previewer then
    result_width = math.floor(prompt_width / 2)

    local base_col = result_width + 1
    if has_border then
      preview = vim.tbl_deep_extend("force", {
        col = base_col + 2,
        line = max_lines - result_height + 1,
        width = prompt_width - result_width - 2,
        height = result_height - 1,
      }, preview)
    else
      preview = vim.tbl_deep_extend("force", {
        col = base_col,
        line = max_lines - result_height,
        width = prompt_width - result_width,
        height = result_height,
      }, preview)
    end
  else
    preview = nil
    result_width = prompt_width
  end

  return {
    preview = preview,
    prompt = vim.tbl_deep_extend("force", prompt, {
      line = max_lines - result_height - 1,
      col = col,
      height = 1,
      width = prompt_width,
    }),
    results = vim.tbl_deep_extend("force", results, {
      line = max_lines - result_height,
      col = col,
      height = result_height,
      width = result_width,
    }),
  }
end

return layout_strategies<|MERGE_RESOLUTION|>--- conflicted
+++ resolved
@@ -253,18 +253,13 @@
 --- │                                                  │
 --- └──────────────────────────────────────────────────┘
 --- </pre>
-<<<<<<< HEAD
 layout_strategies.center = function(self, max_columns, max_lines)
   local layout_config = validate_layout_config('center',self.layout_config or {}, {
     width = "How wide the picker is",
     preview_height = "(Resolvable): Determine preview height",
     scroll_speed = "The speed when scrolling through the previewer",
   })
-  local initial_options = get_initial_window_options(self)
-=======
-layout_strategies.center = function(self, columns, lines)
   local initial_options = p_window.get_initial_window_options(self)
->>>>>>> 4da66dab
   local preview = initial_options.preview
   local results = initial_options.results
   local prompt = initial_options.prompt
